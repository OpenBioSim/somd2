######################################################################
# SOMD2: GPU accelerated alchemical free-energy engine.
#
# Copyright: 2023-2025
#
# Authors: The OpenBioSim Team <team@openbiosim.org>
#
# SOMD2 is free software: you can redistribute it and/or modify
# it under the terms of the GNU General Public License as published by
# the Free Software Foundation, either version 3 of the License, or
# (at your option) any later version.
#
# SOMD2 is distributed in the hope that it will be useful,
# but WITHOUT ANY WARRANTY; without even the implied warranty of
# MERCHANTABILITY or FITNESS FOR A PARTICULAR PURPOSE. See the
# GNU General Public License for more details.
#
# You should have received a copy of the GNU General Public License
# along with SOMD2. If not, see <http://www.gnu.org/licenses/>.
#####################################################################

__all__ = ["RunnerBase"]

from pathlib import Path as _Path

import sire as _sr
from sire.system import System as _System

from somd2 import _logger

from ..config import Config as _Config
from ..io import dataframe_to_parquet as _dataframe_to_parquet
from ..io import dict_to_yaml as _dict_to_yaml
from ..io import parquet_append as _parquet_append
from .._utils import _lam_sym


class RunnerBase:
    """
    Base class for the SOMD2 simulation runner.
    """

    def __init__(self, system, config):
        """
        Constructor.

        Parameters
        ----------

        system: str, :class: `System <sire.system.System>`
            The perturbable system to be simulated. This can be either a path
            to a stream file, or a Sire system object.

        config: :class: `Config <somd2.config.Config>`
            The configuration options for the simulation.
        """

        if not isinstance(system, (str, _System)):
            msg = "'system' must be of type 'str' or 'sire.system.System'"
            _logger.error(msg)
            raise TypeError(msg)

        if isinstance(system, str):
            # Try to load the stream file.
            try:
                self._system = _sr.stream.load(system)
            except:
                msg = f"Unable to load system from stream file: '{system}'"
                _logger.error(msg)
                raise IOError(msg)
        else:
            self._system = system.clone()

        # Validate the configuration.
        if not isinstance(config, _Config):
            msg = "'config' must be of type 'somd2.config.Config'"
            _logger.error(msg)
            raise TypeError(msg)
        self._config = config
        self._config._extra_args = {}

        # Log the versions of somd2 and sire.
        from somd2 import __version__, _sire_version, _sire_revisionid

        _logger.info(f"somd2 version: {__version__}")
        _logger.info(f"sire version: {_sire_version}+{_sire_revisionid}")

        # Check whether we need to apply a perturbation to the reference system.
        if self._config.pert_file is not None:
            _logger.info(
                f"Applying perturbation to reference system: {self._config.pert_file}"
            )
            try:
                from .._utils._somd1 import apply_pert

                self._system = apply_pert(self._system, self._config.pert_file)
            except Exception as e:
                msg = f"Unable to apply perturbation to reference system: {e}"
                _logger.error(msg)
                raise IOError(msg)

            # If we're not using SOMD1 compatibility, then reconstruct the original
            # perturbable system. We only need to do this if applying modifications
            # to ghost atom bonded terms.
            if (
                not self._config.somd1_compatibility
                and self._config.ghost_modifications
            ):
                from .._utils._somd1 import reconstruct_system

                self._system = reconstruct_system(self._system)

        # Make sure the system contains perturbable molecules.
        try:
            self._system.molecules("property is_perturbable")
        except KeyError:
            msg = "No perturbable molecules in the system"
            _logger.error(msg)
            raise KeyError(msg)

        # Link properties to the lambda = 0 end state.
        self._system = _sr.morph.link_to_reference(self._system)

        # Set the default configuration options.

        # Restrict the atomic properties used to define light atoms when
        # applying constraints.
        self._config._extra_args["check_for_h_by_max_mass"] = True
        self._config._extra_args["check_for_h_by_mass"] = False
        self._config._extra_args["check_for_h_by_element"] = False
        self._config._extra_args["check_for_h_by_ambertype"] = False

        # Make sure that perturbable LJ sigmas aren't scaled to zero.
        self._config._extra_args["fix_perturbable_zero_sigmas"] = True

        # We're running in SOMD1 compatibility mode.
        if self._config.somd1_compatibility:
            from .._utils._somd1 import make_compatible

            # First, try to make the perturbation SOMD1 compatible.

            _logger.info("Applying SOMD1 perturbation compatibility.")
            self._system = make_compatible(self._system)
            self._system = _sr.morph.link_to_reference(self._system)

            # Next, swap the water topology so that it is in AMBER format.

            try:
                waters = self._system["water"]
            except:
                waters = []

            if len(waters) > 0:
                from sire.legacy.IO import isAmberWater as _isAmberWater
                from sire.legacy.IO import setAmberWater as _setAmberWater

                if not _isAmberWater(waters[0]):
                    num_atoms = waters[0].num_atoms()

                    if num_atoms == 3:
                        # Here we assume TIP3p for any 3-point water model.
                        model = "tip3p"
                    elif num_atoms == 4:
                        model = "tip4p"
                    elif num_atoms == 5:
                        model = "tip5p"

                    try:
                        self._system = _System(
                            _setAmberWater(self._system._system, model)
                        )
                        _logger.info(
                            "Converting water topology to AMBER format for SOMD1 compatibility."
                        )
                    except Exception as e:
                        _logger.error(
                            "Unable to convert water topology to AMBER format for SOMD1 compatibility."
                        )
                        raise e

            # Ghost atoms are considered light when adding bond constraints.
            self._config._extra_args["ghosts_are_light"] = True

        # Apply Boresch modifications to bonded terms involving ghost atoms to
        # avoid spurious couplings to the physical system at the end states.
        elif self._config.ghost_modifications:
            from .._utils._ghosts import boresch

            self._system = boresch(self._system)

        # Check for a periodic space.
        self._has_space = self._check_space()

        # Check the end state contraints.
        self._check_end_state_constraints()

        # Get the charge difference between the two end states.
        charge_diff = self._get_charge_difference(self._system)

        # Make sure the difference is integer valued to 2 decimal places.
        if not round(charge_diff, 2).is_integer():
            _logger.warning("Charge difference between end states is not an integer.")
        charge_diff = round(charge_diff)

        # Make sure the charge difference matches the expected value
        # from the config.
        if (
            self._config.charge_difference is not None
            and self._config.charge_difference != charge_diff
        ):
            _logger.warning(
                f"The charge difference of {charge_diff} between the end states "
                f"does not match the specified value of {self._config.charge_difference}"
            )
            # The user value takes precedence.
            charge_diff = self._config.charge_difference
            _logger.info(
                f"Using user-specified value of {self._config.charge_difference}"
            )
        else:
            # Report that the charge will automatically be held constant.
            if charge_diff != 0 and self._config.charge_difference is None:
                _logger.info(
                    f"There is a charge difference of {charge_diff} between the end states. "
                    f"Adding alchemical ions to keep the charge constant."
                )

        # Create alchemical ions.
        if charge_diff != 0:
            self._system = self._create_alchemical_ions(self._system, charge_diff)

        # Set the lambda values.
        if self._config.lambda_values:
            self._lambda_values = self._config.lambda_values
        else:
            self._lambda_values = [
                round(i / (self._config.num_lambda - 1), 5)
                for i in range(0, self._config.num_lambda)
            ]

        # Set the lambda energy list.
        if self._config.lambda_energy is not None:
            self._lambda_energy = self._config.lambda_energy
        else:
            self._lambda_energy = self._lambda_values

        # Make sure the lambda values are in the lambda energy list.
        is_missing = False
        for lambda_value in self._lambda_values:
            if lambda_value not in self._lambda_energy:
                self._lambda_energy.append(lambda_value)
                is_missing = True

        # Make sure the lambda_values entries are unique.
        if not len(self._lambda_values) == len(set(self._lambda_values)):
            msg = "Duplicate entries in 'lambda_values' list."
            _logger.error(msg)
            raise ValueError(msg)

        # Make sure the lambda_energy entries are unique.
        if not len(self._lambda_energy) == len(set(self._lambda_energy)):
            msg = "Duplicate entries in 'lambda_energy' list."
            _logger.error(msg)
            raise ValueError(msg)

        from math import isclose

        # Set the REST2 scale factors.
        if self._config.rest2_scale is not None:
            # Single value. Interpolate between 1.0 at the end states and rest2_scale
            # at lambda = 0.5.
            if isinstance(self._config.rest2_scale, float):
                scale_factors = []
                for lambda_value in self._lambda_energy:
                    scale_factors.append(
                        1.0
                        + (self._config.rest2_scale - 1.0)
                        * (1.0 - 2.0 * abs(lambda_value - 0.5))
                    )
                self._rest2_scale_factors = scale_factors
            else:
                if len(self._config.rest2_scale) != len(self._lambda_energy):
                    msg = f"Length of 'rest2_scale' must match the number of {_lam_sym} values."
                    if is_missing:
                        msg += f"If you have omitted some 'lambda_values` from `lambda_energy`, please "
                        f"add them to `lambda_energy`, along with the corresponding `rest2_scale` values."
                    _logger.error(msg)
                    raise ValueError(msg)
                # Make sure the end states are close to 1.0.
                if isclose(self._lambda_energy[0], 0.0, abs_tol=1e-4):
                    if not isclose(self._config.rest2_scale[0], 1.0, abs_tol=1e-4):
                        msg = f"'rest2_scale' must be 1.0 at {_lam_sym}=0."
                        _logger.error(msg)
                        raise ValueError(msg)
                if isclose(self._lambda_energy[-1], 1.0, abs_tol=1e-4):
                    if not isclose(self._config.rest2_scale[-1], 1.0, abs_tol=1e-4):
                        msg = f"'rest2_scale' must be 1.0 at {_lam_sym}=1."
                        _logger.error(msg)
                        raise ValueError(msg)
                self._rest2_scale_factors = self._config.rest2_scale

        # Apply hydrogen mass repartitioning.
        if self._config.hmr:
            # Work out the current hydrogen mass factor.
            factor_non_water, factor_water = self._get_h_mass_factor(self._system)

            # We don't support repartiioning water molecules, so check those first.
            if factor_water is not None:
                if not isclose(factor_water, 1.0, abs_tol=1e-4):
                    msg = (
                        "Water molecules have already been repartitioned with "
                        f"a factor of {factor_water:.3f}. We only support "
                        "repartitioning of non-water molecules."
                    )
                    _logger.error(msg)
                    raise ValueError(msg)

            # HMR has already been applied.
            if factor_non_water is not None:
                if not isclose(factor_non_water, 1.0, abs_tol=1e-4):
                    _logger.info(
                        f"Detected existing hydrogen mass repartioning factor of {factor_non_water:.3f}"
                    )

                    if not isclose(
                        factor_non_water, self._config.h_mass_factor, abs_tol=1e-4
                    ):
                        new_factor = self._config.h_mass_factor / factor_non_water
                        _logger.warning(
                            f"Existing hydrogen mass repartitioning factor of {factor_non_water:.3f} "
                            f"does not match the requested value of {self._config.h_mass_factor:.3f}. "
                            f"Applying new factor of {new_factor:.3f}."
                        )
                        self._system = self._repartition_h_mass(
                            self._system, new_factor
                        )

                else:
                    self._system = self._repartition_h_mass(
                        self._system, self._config.h_mass_factor
                    )

        # Make sure the REST2 selection is valid.
        if self._config.rest2_selection is not None:
            from sire.mol import selection_to_atoms

            try:
                atoms = selection_to_atoms(self._system, self._config.rest2_selection)
            except:
                msg = "Invalid 'rest2_selection' value."
                _logger.error(msg)
                raise ValueError(msg)

            # Make sure the user hasn't selected all atoms.
            if len(atoms) == self._system.num_atoms():
                msg = "REST2 selection cannot contain all atoms in the system."
                _logger.error(msg)
                raise ValueError(msg)

        # Flag whether this is a GPU simulation.
        self._is_gpu = self._config.platform in ["cuda", "opencl", "hip"]

        # Need to verify before doing any directory checks
        if self._config.restart:
            self._verify_restart_config()

        # Check the output directories and create names of output files.
        self._filenames = self._prepare_output()

        # Check for a valid restart.
        if self._config.restart:
            self._is_restart, self._system = self._check_restart()
        else:
            self._is_restart = False

        # Save config whenever 'configure' is called to keep it up to date
        if self._config.write_config:
            _dict_to_yaml(
                self._config.as_dict(),
                self._filenames[0]["config"],
            )

        # Save the end state topologies to the output directory.
        if isinstance(self._system, list):
            mols = self._system[0]
        else:
            mols = self._system
        # Add ghost waters to the system.
        if self._config.gcmc and self._has_space:
            # Make sure that a pressure has not been set.
            if self._config.pressure is not None:
                msg = "GCMC simulations must be run in the NVT ensemble."
                _logger.error(msg)
                raise ValueError(msg)

            from loch import GCMCSampler
            from numpy.random import default_rng

            # Create a random number generator.
            rng = default_rng()

            # Check that the system is solvated with water molecules. This
            # is required for GCMC simulations since the existing waters
            # provide a template for the ghost waters.
            try:
                water = mols["water"].molecules()[0]
            except:
                msg = "No water molecules in the system. Cannot perform GCMC."
                _logger.error(msg)
                raise ValueError(msg)

            # Create the GCMC system.
            mols = GCMCSampler._prepare_system(
                mols, water, rng, self._config.gcmc_num_waters
            )

            # Store the excess chemical potential.
            self._mu_ex = self._config.gcmc_excess_chemical_potential.value()

        # Append only this number of lines from the end of the dataframe during checkpointing.
        self._energy_per_block = int(
            self._config.checkpoint_frequency / self._config.energy_frequency
        )

        # Zero the energy sample.
        self._nrg_sample = 0

        # GCMC specific validation.
        if self._config.gcmc:
            if self._config.platform != "cuda":
                msg = "GCMC simulations require the CUDA platform."
                _logger.error(msg)
                raise ValueError(msg)

            if not self._has_space:
                msg = "GCMC simulations require a periodic space."
                _logger.error(msg)
                raise ValueError(msg)

            if self._config.pressure != None:
                msg = "GCMC simulations must be run in the NVT ensemble."
                _logger.error(msg)
                raise ValueError(msg)

            # Make sure the frame frequency is a multiple of the energy frequency.

            # Get the ratio.
            ratio = (
                self._config.frame_frequency / self._config.energy_frequency
            ).value()

            # Make sure it's an integer.
            if not isclose(ratio, round(ratio), abs_tol=1e-4):
                msg = "'frame_frequency' must be a multiple of 'energy_frequency'."
                _logger.error(msg)
                raise ValueError(msg)

            # Make sure the checkpoint frequency is a multiple of the frame frequency.

            # Get the ratio.
            ratio = (
                self._config.checkpoint_frequency / self._config.frame_frequency
            ).value()

            # Make sure it's an integer.
            if not isclose(ratio, round(ratio), abs_tol=1e-4):
                msg = "'checkpoint_frequency' must be a multiple of 'frame_frequency'."
                _logger.error(msg)
                raise ValueError(msg)

            # Make sure the runtime is a multiple of the frame frequency.

            # Get the ratio.
            ratio = (self._config.runtime / self._config.frame_frequency).value()

            # Make sure it's an integer.
            if not isclose(ratio, round(ratio), abs_tol=1e-4):
                msg = "'runtime' must be a multiple of 'frame_frequency'."
                _logger.error(msg)
                raise ValueError(msg)

            # Make sure the selection is valid.
            if self._config.gcmc_selection is not None:
                try:
                    atoms = _sr.mol.selection_to_atoms(
                        self._system, self._config.gcmc_selection
                    )
                except:
                    msg = "Invalid 'gcmc_selection' value."
                    _logger.error(msg)
                    raise ValueError(msg)

        # Create the lock file name.
        self._lock_file = str(self._config.output_directory / "somd2.lock")

        # Create the default dynamics kwargs dictionary. These can be overloaded
        # as needed.
        self._dynamics_kwargs = {
            "integrator": config.integrator,
            "temperature": config.temperature,
            "pressure": config.pressure if self._has_space else None,
            "barostat_frequency": config.barostat_frequency,
            "timestep": config.timestep,
            "restraints": config.restraints,
            "cutoff_type": config.cutoff_type,
            "cutoff": config.cutoff,
            "schedule": config.lambda_schedule,
            "platform": config.platform,
            "constraint": config.constraint,
            "perturbable_constraint": config.perturbable_constraint,
            "include_constrained_energies": config.include_constrained_energies,
            "dynamic_constraints": config.dynamic_constraints,
            "swap_end_states": config.swap_end_states,
            "com_reset_frequency": config.com_reset_frequency,
            "vacuum": not self._has_space,
            "coulomb_power": config.coulomb_power,
            "shift_coulomb": config.shift_coulomb,
            "shift_delta": config.shift_delta,
            "rest2_selection": config.rest2_selection,
            "map": config._extra_args,
        }

        # Create the GCMC specific kwargs dictionary.
        if self._config.gcmc:
            self._gcmc_kwargs = {
                "reference": self._config.gcmc_selection,
                "excess_chemical_potential": str(
                    self._config.gcmc_excess_chemical_potential
                ),
                "standard_volume": str(self._config.gcmc_standard_volume),
                "radius": str(self._config.gcmc_radius),
                "num_ghost_waters": self._config.gcmc_num_waters,
                "bulk_sampling_probability": self._config.gcmc_bulk_sampling_probability,
                "cutoff_type": self._config.cutoff_type,
                "cutoff": str(self._config.cutoff),
                "temperature": str(self._config.temperature),
                "lambda_schedule": self._config.lambda_schedule,
                "coulomb_power": self._config.coulomb_power,
                "shift_coulomb": str(self._config.shift_coulomb),
                "shift_delta": str(self._config.shift_delta),
                "overwrite": self._config.overwrite,
                "no_logger": True,
            }
        else:
            self._gcmc_kwargs = None

    def _check_space(self):
        """
        Check if the system has a periodic space.

        Returns
        -------

        has_space: bool
            Whether the system has a periodic space.
        """
        if (
            self._system.has_property("space")
            and self._system.property("space").is_periodic()
        ):
            return True
        else:
            _logger.info("No periodic space detected. Assuming vacuum simulation.")
            if self._config.cutoff_type == "pme":
                _logger.info(
                    "Cannot use PME for non-periodic simulations. Using RF cutoff instead."
                )
                self._config.cutoff_type = "rf"
            return False

    def _check_end_state_constraints(self):
        """
        Internal function to check whether the constraints are the same at the two
        end states.
        """

        # Find all perturbable molecules in the system..
        pert_mols = self._system.molecules("property is_perturbable")

        # Check constraints at lambda = 0 and lambda = 1 for each perturbable molecule.
        for mol in pert_mols:
            # Create a dynamics object.
            d = mol.dynamics(
                constraint=self._config.constraint,
                perturbable_constraint=self._config.perturbable_constraint,
                platform="cpu",
                map=self._config._extra_args,
            )

            # Get the constraints at lambda = 0.
            constraints0 = d.get_constraints()

            # Update to lambda = 1.
            d.set_lambda(1)

            # Get the constraints at lambda = 1.
            constraints1 = d.get_constraints()

            # Check for equivalence.
            if len(constraints0) != len(constraints1):
                _logger.info(
                    f"Constraints are at not the same at {_lam_sym} = 0 and {_lam_sym} = 1."
                )
            else:
                for c0, c1 in zip(constraints0, constraints1):
                    if c0 != c1:
                        _logger.info(
                            f"Constraints are at not the same at {_lam_sym} = 0 and {_lam_sym} = 1."
                        )
                        break

    @staticmethod
    def _get_charge_difference(system):
        """
        Internal function to check the charge difference between the two end states.

        Parameters
        ----------

        system: :class: `System <sire.system.System>`
            The system to be perturbed.

        Returns
        -------

        charge_diff: int
            The charge difference between the perturbed and reference states.
        """

        reference = _sr.morph.link_to_reference(system).charge().value()
        perturbed = _sr.morph.link_to_perturbed(system).charge().value()

        return perturbed - reference

    @staticmethod
    def _create_alchemical_ions(system, charge_diff):
        """
        Internal function to create alchemical ions to maintain a constant charge.

        Parameters
        ----------

        system: :class: `System <sire.system.System>`
            The system to be perturbed.

        charge_diff: int
            The charge difference between perturbed and reference states.

        Returns
        -------

        system: :class: `System <sire.system.System>`
            The perturbed system with alchemical ions added.
        """

        from sire.legacy.IO import createChlorineIon as _createChlorineIon
        from sire.legacy.IO import createSodiumIon as _createSodiumIon

        # Clone the system.
        system = system.clone()

        # The number of waters to convert is the absolute charge difference.
        num_waters = abs(charge_diff)

        # Make sure there are enough waters to convert. The charge difference should
        # never be this large, but it prevents a crash if it is.
        if num_waters > len(system["water"].molecules()):
            raise ValueError(
                f"Insufficient waters to convert to ions. {num_waters} required, "
                f"{len(system['water'].molecules())} available."
            )

        # Reference coordinates.
        coords = system.molecules("property is_perturbable").coordinates()
        coord_string = f"{coords[0].value()}, {coords[1].value()}, {coords[2].value()}"

        # Find the furthest N waters from the perturbable molecule.
        waters = system[f"furthest {num_waters} waters from {coord_string}"].molecules()

        # Determine the water model.
        if waters[0].num_atoms() == 3:
            model = "tip3p"
        elif waters[0].num_atoms() == 4:
            model = "tip4p"
        elif waters[0].num_atoms() == 5:
            # Note that AMBER has no ion model for tip5p.
            model = "tip4p"

        # Store the molecule numbers for the system.
        numbers = system.numbers()

        # Create the ions.
        for water in waters:
            # Flag to indicate whether we need to reverse the alchemical ion
            # perturbation, i.e. ion to water, rather than water to ion.
            is_reverse = False

            # Create an ion to keep the charge constant throughout the
            # perturbation.
            if charge_diff > 0:
                # Try to find a free chlorine ion so that we match parameters.
                try:
                    has_ion = False
                    ions = system["element Cl"].molecules()
                    for ion in ions:
                        if ion.num_atoms() == 1:
                            has_ion = True
                            _logger.debug("Found Cl- ion in system.")
                            break

                    # If there isn't an ion, then try searching for a free sodium ion.
                    if not has_ion:
                        ions = system["element Na"].molecules()
                        for ion in ions:
                            if ion.num_atoms() == 1:
                                has_ion = True
                                is_reverse = True
                                _logger.debug("Found Na+ ion in system.")
                                break

                    # If not found, create one using a template.
                    if not has_ion:
                        _logger.debug(f"Creating Cl- ion from {model} water template.")
                        ion = _createChlorineIon(
                            water["element O"].coordinates(), model
                        )

                # If not found, create one using a template.
                except:
                    _logger.debug(f"Creating Cl- ion from {model} water template.")
                    ion = _createChlorineIon(water["element O"].coordinates(), model)

                # Create the ion string.
                if is_reverse:
                    ion_str = "Na+"
                else:
                    ion_str = "Cl-"

            else:
                # Try to find a free sodium ion so that we match parameters.
                try:
                    has_ion = False
                    ions = system["element Na"].molecules()
                    for ion in ions:
                        if ion.num_atoms() == 1:
                            has_ion = True
                            _logger.debug("Found Na+ ion in system.")
                            break

                    # If there isn't an ion, then try searching for a free chlorine ion.
                    if not has_ion:
                        ions = system["element Cl"].molecules()
                        for ion in ions:
                            if ion.num_atoms() == 1:
                                has_ion = True
                                is_reverse = True
                                _logger.debug("Found Cl- ion in system.")
                                break

                    # If not found, create one using a template.
                    if not has_ion:
                        _logger.debug(f"Creating Na+ ion from {model} water template.")
                        ion = _createSodiumIon(water["element O"].coordinates(), model)

                # If not found, create one using a template.
                except:
                    _logger.debug(f"Creating Na+ ion from {model} water template.")
                    ion = _createSodiumIon(water["element O"].coordinates(), model)

                # Create the ion string.
                if is_reverse:
                    ion_str = "Cl-"
                else:
                    ion_str = "Na+"

            # Create an alchemical ion: ion --> water.
            if is_reverse:
                merged = _sr.morph.merge(ion, water, map={"as_new_molecule": False})
            # Create an alchemical ion: water --> ion.
            else:
                merged = _sr.morph.merge(water, ion, map={"as_new_molecule": False})

            # Flag that this an alchemical ion.
            merged = merged.edit().set_property("is_alchemical_ion", True).commit()

            # Update the system.
            system.update(merged)

            # Get the index of the perturbed water.
            index = numbers.index(water.number())

            # Log that we are adding an alchemical ion.
            if is_reverse:
                _logger.info(
                    f"Water at molecule index {index} will be perturbed from a "
                    f"{ion_str} ion to keep charge constant."
                )
            else:
                _logger.info(
                    f"Water at molecule index {index} will be perturbed to a "
                    f"{ion_str} ion to keep charge constant."
                )

        return system

    @staticmethod
    def _create_filenames(lambda_array, lambda_value, output_directory, restart=False):
        # Create incremental file name for current restart.
        def increment_filename(base_filename, suffix):
            file_number = 0
            file_path = _Path(output_directory)
            while True:
                filename = (
                    f"{base_filename}_{file_number}.{suffix}"
                    if file_number > 0
                    else f"{base_filename}.{suffix}"
                )
                full_path = file_path / filename
                if not full_path.exists():
                    return filename
                file_number += 1

        if lambda_value not in lambda_array:
            raise ValueError("lambda_value not in lambda_array")
        lam = f"{lambda_value:.5f}"
        filenames = {}
        filenames["checkpoint"] = str(output_directory / f"checkpoint_{lam}.s3")
        filenames["energy_traj"] = str(output_directory / f"energy_traj_{lam}.parquet")
        filenames["trajectory"] = str(output_directory / f"traj_{lam}.dcd")
        filenames["trajectory_chunk"] = str(output_directory / f"traj_{lam}_")
        filenames["energy_components"] = str(
            output_directory / f"energy_components_{lam}.txt"
        )
        filenames["gcmc_ghosts"] = str(output_directory / f"gcmc_ghosts_{lam}.txt")
        if restart:
            filenames["config"] = str(
                output_directory / increment_filename("config", "yaml")
            )
        else:
            filenames["config"] = str(output_directory / "config.yaml")
        return filenames

    def _prepare_output(self):
        """
        Prepare the output directory and create for simulation, creating the
        file names for each lambda value. The directory is checked for existing
        output and files are deleted if necessary. Incremental file names are
        created for restarts.

        Returns
        -------

        filenames: dict
            Dictionary of file names for each lambda value.
        """
        from pathlib import Path as _Path
        from sys import exit as _exit

        filenames = {}
        deleted = []
        for i, lambda_value in enumerate(self._lambda_values):
            files = self._create_filenames(
                self._lambda_values,
                lambda_value,
                self._config.output_directory,
                self._config.restart,
            )
            filenames[i] = files
            if not self._config.restart:
                for file in files.values():
                    if _Path.exists(_Path(file)):
                        deleted.append(_Path(file))
        if len(deleted) > 0:
            if not self._config.overwrite:
                deleted_str = [str(file) for file in deleted]
                _logger.error(
                    f"The following files already exist, use --overwrite to overwrite them: {list(set((deleted_str)))} \n"
                )
                _exit(1)
            # Loop over files to be deleted, ignoring duplicates.
            for file in list(set(deleted)):
                file.unlink()

        # File names for end-state topologies. This can be used for trajectory
        # visulation and analysis.
        filenames["topology0"] = str(self._config.output_directory / "system0.prm7")
        filenames["topology1"] = str(self._config.output_directory / "system1.prm7")

        return filenames

    def _check_restart(self):
        """
        Check the output directory for a valid restart state.

        Returns
        -------

        is_restart: bool
            Whether the simulation is a restart.

        system: :class: `System <sire.system.System>`, List[:class: `System <sire.system.System>`]
            The system or list of systems to be restarted.
        """

        # List to store systems for each lambda value.
        systems = []

        for i, lambda_value in enumerate(self._lambda_values):
            # Try to load the checkpoint file.
            try:
                system = _sr.stream.load(self._filenames[i]["checkpoint"])
            except:
                _logger.warning(
                    f"Unable to load checkpoint file for {_lam_sym}={lambda_value:.5f}, starting from scratch."
                )
                return False, self._system
            else:
                # Check the system is the same as the reference system.
                are_same, reason = self._systems_are_same(self._system, system)
                if not are_same:
                    raise ValueError(
                        f"Checkpoint file does not match system for the following reason: {reason}."
                    )
                # Make sure the configuration is consistent.
                try:
                    self._compare_configs(
                        self._last_config, dict(system.property("config"))
                    )
                except:
                    config = dict(system.property("config"))
                    _logger.debug(
                        f"last config: {self._last_config}, current config: {config}"
                    )
                    _logger.error(
                        f"Config for {_lam_sym}={lambda_value} does not match previous config."
                    )
                    raise
                # Make sure the lambda value is consistent.
                else:
                    lambda_restart = system.property("lambda")
                    try:
                        lambda_restart == lambda_value
                    except:
                        filename = self._filenames[i]["checkpoint"]
                        raise ValueError(
                            f"Lambda value from checkpoint file {filename} for {lambda_restart} "
                            f"does not match expected value {lambda_value}."
                        )

                # Append the system to the list.
                systems.append(_sr.morph.link_to_reference(system))

        # If this is a GCMC simulation, then remove all ghost waters from each of the systems.
        if self._config.gcmc:
            _logger.info("Removing existing ghost waters from GCMC checkpoint systems")
            for i, system in enumerate(systems):
                # Remove the ghost waters from the system.
                try:
                    for mol in system["property is_ghost_water"].molecules():
                        _logger.debug(
                            f"Removing ghost water molecule {mol.number()} for {_lam_sym}={self._lambda_values[i]:.5f}"
                        )
                        system.remove(mol)
                except:
                    pass

        return True, systems

    @staticmethod
    def _compare_configs(config1, config2):
        """
        Internal function to check compatibility between two configuration files.
        """

        if not isinstance(config1, dict):
            raise TypeError("'config1' must be of type 'dict'")
        if not isinstance(config2, dict):
            raise TypeError("'config2' must be of type 'dict'")

        from sire.units import GeneralUnit as _GeneralUnit

        # Define the subset of settings that are allowed to change after restart.
        allowed_diffs = [
            "runtime",
            "restart",
            "minimise",
            "max_threads",
            "equilibration_time",
            "equilibration_timestep",
            "equilibration_constraints",
            "energy_frequency",
            "save_trajectory",
            "frame_frequency",
            "save_velocities",
            "checkpoint_frequency",
            "platform",
            "max_threads",
            "max_gpus",
            "restart",
            "save_trajectories",
            "write_config",
            "log_level",
            "log_file",
            "overwrite",
            "timeout",
        ]
        for key in config1.keys():
            if key not in allowed_diffs:
                # Extract the config values.
                v1 = config1[key]
                v2 = config2[key]

                # Convert GeneralUnits to strings for comparison.
                if isinstance(v1, _GeneralUnit):
                    v1 = str(v1)
                if isinstance(v2, _GeneralUnit):
                    v2 = str(v2)

                # Convert Sire containers to lists for comparison.
                try:
                    v1 = v1.to_list()
                except:
                    pass
                try:
                    v2 = v2.to_list()
                except:
                    pass

<<<<<<< HEAD
                # If one is from sire and the other is not, will raise error
                # even though they are the same.
=======
>>>>>>> 84c81fb3
                if (v1 == None and v2 == False) or (v2 == None and v1 == False):
                    continue
                elif v1 != v2:
                    raise ValueError(
                        f"{key} has changed since the last run. This is not "
                        "allowed when using the restart option."
                    )

    def _verify_restart_config(self):
        """
        Verify that the config file matches the config file used to create the
        checkpoint file.
        """
        import yaml as _yaml

        def get_last_config(output_directory):
            """
            Returns the last config file in the output directory.
            """
            import os as _os

            config_files = [
                file
                for file in _os.listdir(output_directory)
                if file.endswith(".yaml") and file.startswith("config")
            ]
            config_files.sort()
            return config_files[-1]

        try:
            last_config = get_last_config(self._config.output_directory)
            with open(self._config.output_directory / last_config) as file:
                _logger.debug(f"Opening config file {last_config}")
                self._last_config = _yaml.safe_load(file)
            config = self._config.as_dict()
        except:
            _logger.info(
                f"No config files found in {self._config.output_directory}, "
                "attempting to retrieve config from lambda = 0 checkpoint file."
            )
            try:
                system_temp = _sr.stream.load(
                    str(self._config.output_directory / "checkpoint_0.00000.s3")
                )
            except:
                expdir = self._config.output_directory / "checkpoint_0.00000.s3"
                _logger.error(f"Unable to load checkpoint file from {expdir}.")
                raise
            else:
                self._last_config = dict(system_temp.property("config"))
                config = self._config.as_dict(sire_compatible=True)
                del system_temp

        self._compare_configs(self._last_config, config)

    @staticmethod
    def _systems_are_same(system0, system1):
        """
        Check for equivalence between a pair of sire systems.

        Parameters
        ----------

        system0: sire.system.System
            The first system to be compared.

        system1: sire.system.System
            The second system to be compared.

        Returns
        -------

        are_same: bool
            Whether the systems are the same.
        """
        if not isinstance(system0, _System):
            raise TypeError("'system0' must be of type 'sire.system.System'")
        if not isinstance(system1, _System):
            raise TypeError("'system1' must be of type 'sire.system.System'")

        # Check for matching number of molecules.
        if not len(system0.molecules()) == len(system1.molecules()):
            reason = "number of molecules do not match"
            return False, reason

        # Check for matching number of residues.
        if not len(system0.residues()) == len(system1.residues()):
            reason = "number of residues do not match"
            return False, reason

        # Check for matching number of atoms.
        if not len(system0.atoms()) == len(system1.atoms()):
            reason = "number of atoms do not match"
            return False, reason

        return True, None

    @staticmethod
    def _get_gpu_devices(platform, oversubscription_factor=1):
        """
        Get list of available GPUs from CUDA_VISIBLE_DEVICES,
        OPENCL_VISIBLE_DEVICES, or HIP_VISIBLE_DEVICES.

        Parameters
        ----------

        platform: str
            The GPU platform to be used for simulations.

        oversubscription_factor: int
            The number of concurrent workers per GPU. Default is 1.

        Returns
        --------

        available_devices : [int]
            List of available device numbers.
        """

        if not isinstance(platform, str):
            raise TypeError("'platform' must be of type 'str'")

        platform = platform.lower().replace(" ", "")

        if platform not in ["cuda", "opencl", "hip"]:
            raise ValueError("'platform' must be one of 'cuda', 'opencl', or 'hip'.")

        import os as _os

        if platform == "cuda":
            if _os.environ.get("CUDA_VISIBLE_DEVICES") is None:
                raise ValueError("CUDA_VISIBLE_DEVICES not set")
            else:
                available_devices = _os.environ.get("CUDA_VISIBLE_DEVICES").split(",")
                _logger.info(f"CUDA_VISIBLE_DEVICES set to {available_devices}")
        elif platform == "opencl":
            if _os.environ.get("OPENCL_VISIBLE_DEVICES") is None:
                raise ValueError("OPENCL_VISIBLE_DEVICES not set")
            else:
                available_devices = _os.environ.get("OPENCL_VISIBLE_DEVICES").split(",")
                _logger.info(f"OPENCL_VISIBLE_DEVICES set to {available_devices}")
        elif platform == "hip":
            if _os.environ.get("HIP_VISIBLE_DEVICES") is None:
                raise ValueError("HIP_VISIBLE_DEVICES not set")
            else:
                available_devices = _os.environ.get("HIP_VISIBLE_DEVICES").split(",")
                _logger.info(f"HIP_VISIBLE_DEVICES set to {available_devices}")

        num_gpus = len(available_devices)
        _logger.info(f"Number of GPUs available: {num_gpus}")
        _logger.info(f"Number of concurrent workers per GPU: {oversubscription_factor}")

        return available_devices

    @staticmethod
    def _get_h_mass_factor(system):
        """
        Get the current hydrogen mass factor.

        Parameters
        ----------

        system : :class: `System <sire.system.System>`
            The system of interest.

        Returns

        h_mass_non_water : float
            The mass of the first non-water hydrogen.

        h_mass_water : float
            The mass of the first water hydrogen.
        """

        from sire.mol import Element

        # Store the expected hydrogen mass.
        expected_h_mass = Element("H").mass().value()

        # Get the mass of the first non-water hydrogen.
        try:
            h_mass = system["not water"].molecules()["element H"][0].mass()
            h_mass_non_water = round(h_mass.value() / expected_h_mass, 3)
        except:
            h_mass_non_water = None

        # Get the mass of the first water hydrogen.
        try:
            h_mass = system["water"].molecules()["element H"][0].mass()
            h_mass_water = round(h_mass.value() / expected_h_mass, 3)
        except:
            h_mass_water = None

        return h_mass_non_water, h_mass_water

    @staticmethod
    def _repartition_h_mass(system, factor=1.0):
        """
        Repartition hydrogen masses.

        Parameters
        ----------

        system : :class: `System <sire.system.System>`
            The system to be repartitioned.

        factor :float
            The factor by which hydrogen masses will be scaled.

        Returns
        -------

        system : :class: `System <sire.system.System>`
            The repartitioned system.
        """

        if not isinstance(factor, float):
            raise TypeError("'factor' must be of type 'float'")

        from math import isclose

        # Early exit if no repartitioning is required.
        if isclose(factor, 1.0, abs_tol=1e-4):
            return system

        from sire.morph import (
            repartition_hydrogen_masses as _repartition_hydrogen_masses,
        )

        _logger.info(f"Repartitioning hydrogen masses with factor {factor:.3f}")

        return _repartition_hydrogen_masses(
            system,
            mass_factor=factor,
            ignore_water=True,
        )

    def _checkpoint(
        self,
        system,
        index,
        block,
        speed,
        lambda_energy=None,
        lambda_grad=None,
        is_final_block=False,
    ):
        """
        Save a checkpoint file.

        Parameters
        ----------

        system : :class: `System <sr.system.System>`
            The system to be saved.

        index : int
            The index of the window or replica.

        block : int
            The current block number.

        speed: float
            The speed of the simulation is ns/day.

        lambda_energy : List[float]
            The sampled lambda energy values.

        lambda_grad : List[float]
            Lambda values for finite-difference gradients.

        is_final_block: bool
            Whether this is the final block of the simulation.
        """

        from filelock import FileLock as _FileLock
        from somd2 import __version__, _sire_version, _sire_revisionid

        # Create the lock.
        lock = _FileLock(self._lock_file)

        # Acquire the file lock to ensure that the checkpoint files are in a consistent
        # state if read by another process.
        with lock.acquire(timeout=self._config.timeout):

            # Save the end-state topologies for trajectory analysis and visualisation.
            if block == 0 and index == 0:
                mols0 = _sr.morph.link_to_reference(system)
                mols1 = _sr.morph.link_to_perturbed(system)
                _sr.save(mols0, self._filenames["topology0"])
                _sr.save(mols1, self._filenames["topology1"])

                # If this is a GCMC simulation, then save the end state
                # topologies to PDB format to allow analysis with grand.
                if self._config.gcmc:
                    _sr.save(
                        mols0,
                        self._filenames["topology0"].replace(".prm7", ".pdb"),
                    )
                    _sr.save(
                        mols1,
                        self._filenames["topology1"].replace(".prm7", ".pdb"),
                    )

            # Get the lambda value.
            lam = self._lambda_values[index]

            # Get the energy trajectory.
            df = system.energy_trajectory(to_alchemlyb=True, energy_unit="kT")

            # Set the lambda values at which energies were sampled.
            if lambda_energy is None:
                lambda_energy = self._lambda_values

            # Create the metadata.
            metadata = {
                "attrs": df.attrs,
                "somd2 version": __version__,
                "sire version": f"{_sire_version}+{_sire_revisionid}",
                "lambda": str(lam),
                "speed": speed,
                "temperature": str(self._config.temperature.value()),
            }

            # Add the lambda gradient if available.
            if lambda_grad is not None:
                metadata["lambda_grad"] = lambda_grad

            if is_final_block:
                # Assemble and save the final trajectory.
                if self._config.save_trajectories:
                    # Save the final trajectory chunk to file.
                    if system.num_frames() > 0:
                        traj_filename = (
                            self._filenames[index]["trajectory_chunk"] + f"{block}.dcd"
                        )
                        _sr.save(
                            system.trajectory(),
                            traj_filename,
                            format=["DCD"],
                        )

                    # Create the final topology file name.
                    topology0 = self._filenames["topology0"]

                    # Create the final trajectory file name.
                    traj_filename = self._filenames[index]["trajectory"]

                    # Glob for the trajectory chunks.
                    from glob import glob

                    traj_chunks = sorted(
                        glob(f"{self._filenames[index]['trajectory_chunk']}*")
                    )

                    # If this is a restart, then we need to check for an existing
                    # trajectory file with the same name. If it exists and is non-empty,
                    # then copy it to a backup file and prepend it to the list of chunks.
                    if self._config.restart:
                        path = _Path(traj_filename)
                        if path.exists() and path.stat().st_size > 0:
                            from shutil import copyfile

                            copyfile(traj_filename, f"{traj_filename}.bak")
                            traj_chunks = [f"{traj_filename}.bak"] + traj_chunks

                    # Load the topology and chunked trajectory files.
                    mols = _sr.load([topology0] + traj_chunks)

                    # Save the final trajectory to a single file.
                    _sr.save(mols.trajectory(), traj_filename, format=["DCD"])

                    # Now remove the chunked trajectory files.
                    for chunk in traj_chunks:
                        _Path(chunk).unlink()

                # Add config and lambda value to the system properties.
                system.set_property(
                    "config", self._config.as_dict(sire_compatible=True)
                )
                system.set_property("lambda", lam)

                # Stream the final system to file.
                _sr.stream.save(system, self._filenames[index]["checkpoint"])

                # Create the final parquet file.
                _dataframe_to_parquet(
                    df,
                    metadata=metadata,
                    filename=self._filenames[index]["energy_traj"],
                )

            else:
                # Update the starting block if necessary.
                if block == 0:
                    block = self._start_block

                # Save the current trajectory chunk to file.
                if self._config.save_trajectories:
                    if system.num_frames() > 0:
                        traj_filename = (
                            self._filenames[index]["trajectory_chunk"] + f"{block}.dcd"
                        )
                        _sr.save(
                            system.trajectory(),
                            traj_filename,
                            format=["DCD"],
                        )

                # Encode the configuration and lambda value as system properties.
                system.set_property(
                    "config", self._config.as_dict(sire_compatible=True)
                )
                system.set_property("lambda", lam)

                # Stream the checkpoint to file.
                _sr.stream.save(system, self._filenames[index]["checkpoint"])

                # Create the parquet file name.
                filename = self._filenames[index]["energy_traj"]

                # Create the parquet file.
                if block == self._start_block:
                    _dataframe_to_parquet(df, metadata=metadata, filename=filename)
                # Append to the parquet file.
                else:
                    _parquet_append(
                        filename,
                        df.iloc[-self._energy_per_block :],
                    )

    def _save_energy_components(self, index, context):
        """
        Internal function to save the energy components for each force group to file.

        Parameters
        ----------

        index : int
            The index of the window or replica.

        context : openmm.Context
            The current OpenMM context.
        """

        from copy import deepcopy
        import openmm

        # Get the current context and system.
        system = deepcopy(context.getSystem())

        # Add each force to a unique group.
        for i, f in enumerate(system.getForces()):
            f.setForceGroup(i)

        # Create a new context.
        new_context = openmm.Context(system, deepcopy(context.getIntegrator()))
        new_context.setPositions(context.getState(getPositions=True).getPositions())

        header = f"{'# Sample':>10}"
        record = f"{self._nrg_sample:>10}"

        # Process the records.
        for i, f in enumerate(system.getForces()):
            state = new_context.getState(getEnergy=True, groups={i})
            name = f.getName()
            name_len = len(name)
            header += f"{f.getName():>{name_len+2}}"
            record += f"{state.getPotentialEnergy().value_in_unit(openmm.unit.kilocalories_per_mole):>{name_len+2}.2f}"

        # Write to file.
        if self._nrg_sample == 0:
            with open(self._filenames[index]["energy_components"], "w") as f:
                f.write(header + "\n")
                f.write(record + "\n")
        else:
            with open(self._filenames[index]["energy_components"], "a") as f:
                f.write(record + "\n")

        # Increment the sample number.
        self._nrg_sample += 1<|MERGE_RESOLUTION|>--- conflicted
+++ resolved
@@ -1026,11 +1026,6 @@
                 except:
                     pass
 
-<<<<<<< HEAD
-                # If one is from sire and the other is not, will raise error
-                # even though they are the same.
-=======
->>>>>>> 84c81fb3
                 if (v1 == None and v2 == False) or (v2 == None and v1 == False):
                     continue
                 elif v1 != v2:
